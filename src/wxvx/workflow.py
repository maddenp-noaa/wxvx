from __future__ import annotations

import logging
from datetime import datetime
from functools import cache
from itertools import pairwise, product
from pathlib import Path
from stat import S_IEXEC
from textwrap import dedent
from typing import TYPE_CHECKING
from urllib.parse import urlparse
from warnings import catch_warnings, simplefilter

import matplotlib.pyplot as plt
import pandas as pd
import seaborn as sns
import xarray as xr
from iotaa import Node, asset, external, refs, task, tasks

from wxvx.metconf import render
from wxvx.net import fetch
<<<<<<< HEAD
from wxvx.times import TimeCoords, _cycles, _leadtimes, tcinfo, validtimes
from wxvx.types import Cycles, Source
from wxvx.util import atomic, mpexec
=======
from wxvx.times import TimeCoords, tcinfo, validtimes
from wxvx.types import Source
from wxvx.util import LINETYPE, atomic, mpexec
>>>>>>> 46a9238b
from wxvx.variables import HRRR, VARMETA, Var, da_construct, da_select, ds_construct, metlevel

if TYPE_CHECKING:
    from collections.abc import Iterator, Sequence

    from wxvx.types import Config, VarMeta

# Public tasks


@tasks
def grids(c: Config, baseline: bool = True, forecast: bool = True):
    taskname = "Grids for %s" % c.forecast.path
    yield taskname
    reqs: list[Node] = []
    for var, varname in _vxvars(c).items():
        for tc in validtimes(c.cycles, c.leadtimes):
            if forecast:
                forecast_grid = _grid_nc(c, varname, tc, var)
                reqs.append(forecast_grid)
            if baseline:
                baseline_grid = _grid_grib(c, TimeCoords(cycle=tc.validtime, leadtime=0), var)
                reqs.append(baseline_grid)
                if c.baseline.compare:
                    comp_grid = _grid_grib(c, tc, var)
                    reqs.append(comp_grid)
    yield reqs


@tasks
def grids_baseline(c: Config):
    taskname = "Baseline grids for %s" % c.forecast.path
    yield taskname
    yield grids(c, baseline=True, forecast=False)


@tasks
def grids_forecast(c: Config):
    taskname = "Forecast grids for %s" % c.forecast.path
    yield taskname
    yield grids(c, baseline=False, forecast=True)


@tasks
def plots(c: Config):
    taskname = "Plots for %s" % c.forecast.path
    yield taskname
    cycles = _cycles(start=c.cycles.start, step=c.cycles.step, stop=c.cycles.stop)
    yield [
        _plot(c, cycle, varname, level)
        for cycle in cycles
        for varname, level in _varnames_and_levels(c)
    ]


@tasks
def stats(c: Config):
    taskname = "Stats for %s" % c.forecast.path
    yield taskname
    reqs: list[Node] = []
    for varname, level in _varnames_and_levels(c):
        reqs.extend(_statreqs(c, varname, level))
    yield reqs


# Private tasks


@external
def _existing(path: Path):
    taskname = "Existing path %s" % path
    yield taskname
    yield asset(path, path.exists)


@task
def _forecast_dataset(path: Path):
    taskname = "Forecast dataset %s" % path
    yield taskname
    ds = xr.Dataset()
    yield asset(ds, lambda: bool(ds))
    yield _existing(path)
    logging.info("%s: Opening forecast %s", taskname, path)
    with catch_warnings():
        simplefilter("ignore")
        ds.update(xr.open_dataset(path, decode_timedelta=True))


@task
def _grib_index_data(c: Config, outdir: Path, tc: TimeCoords, url: str):
    yyyymmdd, hh, leadtime = tcinfo(tc)
    taskname = "GRIB index data %s %sZ %s" % (yyyymmdd, hh, leadtime)
    yield taskname
    idxdata: dict[str, HRRR] = {}
    yield asset(idxdata, lambda: bool(idxdata))
    idxfile = _grib_index_file(outdir, url)
    yield idxfile
    lines = idxfile.refs.read_text(encoding="utf-8").strip().split("\n")
    lines.append(":-1:::::")  # end marker
    vxvars = set(_vxvars(c).keys())
    for this_record, next_record in pairwise([line.split(":") for line in lines]):
        hrrrvar = HRRR(
            name=this_record[3],
            levstr=this_record[4],
            firstbyte=int(this_record[1]),
            lastbyte=int(next_record[1]) - 1,
        )
        if hrrrvar in vxvars:
            idxdata[str(hrrrvar)] = hrrrvar


@task
def _grib_index_file(outdir: Path, url: str):
    path = outdir / Path(urlparse(url).path).name
    taskname = "GRIB index file %s" % path
    yield taskname
    yield asset(path, path.is_file)
    yield None
    with atomic(path) as tmp:
        fetch(taskname, url, tmp)


@task
def _grid_grib(c: Config, tc: TimeCoords, var: Var):
    yyyymmdd, hh, leadtime = tcinfo(tc)
    outdir = c.paths.grids_baseline / yyyymmdd / hh / leadtime
    path = outdir / f"{var}.grib2"
    taskname = "Baseline grid %s" % path
    yield taskname
    yield asset(path, path.is_file)
    url = c.baseline.template.format(yyyymmdd=yyyymmdd, hh=hh, ff="%02d" % int(leadtime))
    idxdata = _grib_index_data(c, outdir, tc, url=f"{url}.idx")
    yield idxdata
    var_idxdata = idxdata.refs[str(var)]
    fb, lb = var_idxdata.firstbyte, var_idxdata.lastbyte
    headers = {"Range": "bytes=%s" % (f"{fb}-{lb}" if lb else fb)}
    with atomic(path) as tmp:
        fetch(taskname, url, tmp, headers)


@task
def _grid_nc(c: Config, varname: str, tc: TimeCoords, var: Var):
    yyyymmdd, hh, leadtime = tcinfo(tc)
    path = c.paths.grids_forecast / yyyymmdd / hh / leadtime / f"{var}.nc"
    taskname = "Forecast grid %s" % path
    yield taskname
    yield asset(path, path.is_file)
    fd = _forecast_dataset(c.forecast.path)
    yield fd
    src = da_select(fd.refs, c, varname, tc, var)
    da = da_construct(src)
    ds = ds_construct(c, da, taskname, var.level)
    with atomic(path) as tmp:
        ds.to_netcdf(tmp, encoding={varname: {"zlib": True, "complevel": 9}})
    logging.info("%s: Wrote %s", taskname, path)


@task
def _polyfile(path: Path, mask: tuple[tuple[float, float]]):
    yield "Poly file %s" % path
    yield asset(path, path.is_file)
    yield None
    content = "MASK\n%s\n" % "\n".join(f"{lat} {lon}" for lat, lon in mask)
    with atomic(path) as tmp:
        tmp.write_text(content)


@task
def _plot(c: Config, cycle: datetime, varname: str, level: float | None):
    taskname = "Plot %s %s %s" % (varname, level, cycle)
    yield taskname
    var = _var(c, varname, level)
    rundir = c.paths.run / "plot" / str(var) / cycle.strftime("%Y%m%d") / cycle.strftime("%H")
    plot_fn = rundir / "plot.png"
    yield asset(plot_fn, plot_fn.is_file)
    reqs = _statreqs(c, varname, level, cycle)
    yield reqs
    meta = _meta(c, varname)
    stat = meta.met_stat
    files = [refs(x) for x in reqs]
    files = [str(file).replace(".stat", f"_{meta.met_linetypes[0]}.txt") for file in files]
    leadtimes = [
        "%03d" % (td.total_seconds() // 3600)
        for td in _leadtimes(start=c.leadtimes.start, step=c.leadtimes.step, stop=c.leadtimes.stop)
    ]
    df_list = []
    for file in files:
        tdf = pd.read_csv(file, sep=r"\s+")
        store = tdf[["MODEL", "FCST_LEAD", stat]]
        df_list.append(store.tail(1))
    df_combined = pd.concat(df_list)
    cyc = cycle.strftime("%Y-%m-%d %H:%M:%S")
    df_combined["FCST_LEAD"] = df_combined["FCST_LEAD"].apply(
        lambda x: str(int(x // 10000)).zfill(3)
    )
    df_combined["FCST_LEAD"] = df_combined["FCST_LEAD"].astype(int)
    plt.figure(figsize=(10, 6))
    sns.set(style="darkgrid")
    sns.lineplot(data=df_combined, x="FCST_LEAD", y=stat, hue="MODEL", marker="o")
    plt.title(f"{varname} {level} {stat}, {c.forecast.name} v {c.baseline.name}: {cyc}")
    plt.xlabel("Leadtime")
    plt.ylabel(f"{stat} ({meta.units})")
    plt.xticks(ticks=[int(lt) for lt in leadtimes], labels=leadtimes, rotation=90)
    plt.legend(title="Model")
    plt.tight_layout()
    plot_fn.parent.mkdir(parents=True, exist_ok=True)
    plt.savefig(plot_fn)
    plt.close()


@task
def _stat(c: Config, varname: str, tc: TimeCoords, var: Var, prefix: str, source: Source):
    yyyymmdd, hh, leadtime = tcinfo(tc)
    source_name = {Source.BASELINE: "baseline", Source.FORECAST: "forecast"}[source]
    taskname = "MET stats for %s %s at %s %sZ %s" % (source_name, var, yyyymmdd, hh, leadtime)
    yield taskname
    rundir = c.paths.run / "stats" / yyyymmdd / hh / leadtime
    yyyymmdd_valid, hh_valid, _ = tcinfo(TimeCoords(tc.validtime))
    template = "grid_stat_%s_%02d0000L_%s_%s0000V.stat"
    path = rundir / (template % (prefix, int(leadtime), yyyymmdd_valid, hh_valid))
    yield asset(path, path.is_file)
    baseline = _grid_grib(c, TimeCoords(cycle=tc.validtime, leadtime=0), var)
    forecast = _grid_nc(c, varname, tc, var)
    toverify = _grid_grib(c, tc, var) if source == Source.BASELINE else forecast
    log = f"{path.stem}.log"
    reqs = [toverify, baseline]
    if source == Source.BASELINE:
        reqs.append(forecast)
    polyfile = None
    if mask := c.forecast.mask:
        polyfile = _polyfile(c.paths.run / "stats" / "mask.poly", mask)
        reqs.append(polyfile)
    yield reqs
    cfgfile = path.with_suffix(".config")
    _grid_stat_config(c, cfgfile, varname, rundir, var, prefix, source, polyfile)
    runscript = path.with_suffix(".sh")
    content = f"""
    export OMP_NUM_THREADS=1
    grid_stat -v 4 {toverify.refs} {baseline.refs} {cfgfile} >{log} 2>&1
    """
    with atomic(runscript) as tmp:
        tmp.write_text("#!/usr/bin/env bash\n\n%s\n" % dedent(content).strip())
    runscript.chmod(runscript.stat().st_mode | S_IEXEC)
    mpexec(str(runscript), rundir, taskname)


# Support


def _grid_stat_config(
    c: Config,
    path: Path,
    varname: str,
    rundir: Path,
    var: Var,
    prefix: str,
    source: Source,
    polyfile: Node | None,
):
    level_obs = metlevel(var.level_type, var.level)
    attrs = {
        Source.BASELINE: (level_obs, HRRR.varname(var.name), c.baseline.name),
        Source.FORECAST: ("(0,0,*,*)", varname, c.forecast.name),
    }
    level_fcst, name_fcst, model = attrs[source]
    field_fcst = {"level": [level_fcst], "name": name_fcst, "set_attr_level": level_obs}
    field_obs = {"level": [level_obs], "name": HRRR.varname(var.name)}
    meta = _meta(c, varname)
    if meta.cat_thresh:
        for x in field_fcst, field_obs:
            x["cat_thresh"] = meta.cat_thresh
    if meta.cnt_thresh:
        for x in field_fcst, field_obs:
            x["cnt_thresh"] = meta.cnt_thresh
    mask_grid = [] if polyfile else ["FULL"]
    mask_poly = [polyfile.refs] if polyfile else []
    config = {
        "fcst": {"field": [field_fcst]},
        "mask": {"grid": mask_grid, "poly": mask_poly},
        "model": model,
        "nc_pairs_flag": "FALSE",
        "obs": {"field": [field_obs]},
        "obtype": c.baseline.name,
        "output_flag": {x: "BOTH" for x in sorted({LINETYPE[x] for x in meta.met_stats})},
        "output_prefix": f"{prefix}",
        "regrid": {"to_grid": "FCST"},
        "tmp_dir": rundir,
    }
    if nbrhd := {k: v for k, v in [("shape", meta.nbrhd_shape), ("width", meta.nbrhd_width)] if v}:
        config["nbrhd"] = nbrhd
    with atomic(path) as tmp:
        tmp.write_text("%s\n" % render(config))


def _meta(c: Config, varname: str) -> VarMeta:
    return VARMETA[c.variables[varname]["name"]]


def _statargs(
    c: Config, varname: str, level: float | None, source: Source, cycle: datetime | None = None
) -> Iterator:
    if isinstance(cycle, datetime):
        ctc = Cycles(
            start=cycle.strftime("%Y-%m-%dT%H:%M:%S"),
            step="01:00:00",
            stop=cycle.strftime("%Y-%m-%dT%H:%M:%S"),
        )
    else:
        ctc = c.cycles
    name = (c.baseline if source == Source.BASELINE else c.forecast).name.lower()
    prefix = lambda var: "%s_%s" % (name, str(var).replace("-", "_"))
    args = [
        (c, vn, tc, var, prefix(var), source)
        for (var, vn), tc in product(_vxvars(c).items(), validtimes(ctc, c.leadtimes))
        if vn == varname and var.level == level
    ]
    return iter(sorted(args))


def _statreqs(
    c: Config, varname: str, level: float | None, cycle: datetime | None = None
) -> Sequence[Node]:
    genreqs = lambda source: [_stat(*args) for args in _statargs(c, varname, level, source, cycle)]
    reqs: Sequence[Node] = genreqs(Source.FORECAST)
    if c.baseline.compare:
        reqs = [*reqs, *genreqs(Source.BASELINE)]
    return reqs


def _var(c: Config, varname: str, level: float | None) -> Var:
    m = _meta(c, varname)
    return Var(m.name, m.level_type, level)


def _varnames_and_levels(c: Config) -> Iterator[tuple[str, float | None]]:
    return iter(
        (varname, level)
        for varname, attrs in c.variables.items()
        for level in attrs.get("levels", [None])
    )


@cache
def _vxvars(c: Config) -> dict[Var, str]:
    return {
        Var(attrs["name"], attrs["level_type"], level): varname
        for varname, attrs in c.variables.items()
        for level in attrs.get("levels", [None])
    }<|MERGE_RESOLUTION|>--- conflicted
+++ resolved
@@ -19,15 +19,9 @@
 
 from wxvx.metconf import render
 from wxvx.net import fetch
-<<<<<<< HEAD
 from wxvx.times import TimeCoords, _cycles, _leadtimes, tcinfo, validtimes
 from wxvx.types import Cycles, Source
-from wxvx.util import atomic, mpexec
-=======
-from wxvx.times import TimeCoords, tcinfo, validtimes
-from wxvx.types import Source
 from wxvx.util import LINETYPE, atomic, mpexec
->>>>>>> 46a9238b
 from wxvx.variables import HRRR, VARMETA, Var, da_construct, da_select, ds_construct, metlevel
 
 if TYPE_CHECKING:
